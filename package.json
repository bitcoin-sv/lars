{
    "name": "@bsv/lars",
<<<<<<< HEAD
    "version": "1.0.11",
=======
    "version": "1.0.13",
>>>>>>> 37209f16
    "description": "Local Automated Runtime System for BSV application development",
    "main": "dist/index.js",
    "type": "module",
    "bin": {
        "lars": "dist/index.js"
    },
    "scripts": {
        "build": "tsc -b"
    },
    "keywords": [
        "bsv",
        "development",
        "overlay",
        "automation"
    ],
    "author": "BSV Association",
    "license": "SEE LICENSE IN LICENSE.txt",
    "dependencies": {
        "@babbage/sdk-ts": "^0.2.66",
        "@bsv/sdk": "^1.2.8",
        "axios": "^1.7.9",
        "chalk": "^5.3.0",
        "chokidar": "^3.5.3",
        "commander": "^10.0.0",
        "dotenv": "^16.3.1",
        "figlet": "^1.8.0",
        "fs-extra": "^11.1.1",
        "inquirer": "^12.1.0",
        "ngrok": "^5.0.0-beta.2",
        "ninja-base": "^0.3.46",
        "tsx": "^3.12.7",
        "yaml": "^2.2.1"
    },
    "devDependencies": {
        "@types/fs-extra": "^11.0.4",
        "@types/node": "^22.10.1",
        "@types/tar": "^6.1.13",
        "typescript": "^5.7.2"
    }
}<|MERGE_RESOLUTION|>--- conflicted
+++ resolved
@@ -1,10 +1,6 @@
 {
     "name": "@bsv/lars",
-<<<<<<< HEAD
-    "version": "1.0.11",
-=======
     "version": "1.0.13",
->>>>>>> 37209f16
     "description": "Local Automated Runtime System for BSV application development",
     "main": "dist/index.js",
     "type": "module",
